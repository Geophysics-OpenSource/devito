from sympy import Eq, diff

from devito import Operator, Forward, Backward, DenseData, TimeData, time, t
from examples.seismic import PointSource, Receiver, ABC


def pde(field, m, time_order, model, q=0, taxis=Forward):
    s = t.spacing
    if time_order == 2:
        biharmonic = 0
        dt = model.critical_dt
    else:
        biharmonic = field.laplace2(1/m)
        dt = 1.73 * model.critical_dt
    eq = m * field.dt2 - field.laplace - s**2/12 * biharmonic + q

    if taxis == Forward:
        stencil = [Eq(field.forward,
                      s**2 / m * (field.laplace + s**2/12 * biharmonic + q) +
                      2 * field - field.backward)]
    else:
        stencil = [Eq(field.backward,
                      s**2 / m * (field.laplace + s**2/12 * biharmonic + q) +
                      2 * field - field.forward)]
    return eq, stencil, dt


def ForwardOperator(model, source, receiver, time_order=2, space_order=4,
                    save=False, **kwargs):
    """
    Constructor method for the forward modelling operator in an acoustic media

    :param model: :class:`Model` object containing the physical parameters
    :param source: :class:`PointData` object containing the source geometry
    :param receiver: :class:`PointData` object containing the acquisition geometry
    :param time_order: Time discretization order
    :param space_order: Space discretization order
    :param save: Saving flag, True saves all time steps, False only the three
    """
    m = model.m

    # Create symbols for forward wavefield, source and receivers
    u = TimeData(name='u', shape=model.shape_domain, time_dim=source.nt,
                 time_order=time_order, space_order=space_order, save=save,
                 dtype=model.dtype)
    src = PointSource(name='src', ntime=source.nt, ndim=source.ndim,
                      npoint=source.npoint)
    rec = Receiver(name='rec', ntime=receiver.nt, ndim=receiver.ndim,
                   npoint=receiver.npoint)

<<<<<<< HEAD
    # Derive stencil from symbolic equation:
    _, stencil, dt = pde(u, m, time_order, model)
=======
    if time_order == 2:
        biharmonic = 0
        dt = model.critical_dt
    else:
        biharmonic = u.laplace2(1/m)
        dt = 1.73 * model.critical_dt

    # Derive both stencils from symbolic equation:
    # Create the stencil by hand instead of calling numpy solve for speed purposes
    # Simple linear solve of a u(t+dt) + b u(t) + c u(t-dt) = L for u(t+dt)

    s = t.spacing

    stencil = 1.0 / (2.0 * m + s * damp) * (
        4.0 * m * u + (s * damp - 2.0 * m) * u.backward +
        2.0 * s**2 * (u.laplace + s**2 / 12.0 * biharmonic))
    eqn = [Eq(u.forward, stencil)]

>>>>>>> 6b8ed159
    # Construct expression to inject source values
    # Note that src and field terms have differing time indices:
    #   src[time, ...] - always accesses the "unrolled" time index
    #   u[ti + 1, ...] - accesses the forward stencil value
    ti = u.indices[0]
    src_term = src.inject(field=u, u_t=ti + 1, offset=model.nbpml,
                          expr=src * dt**2 / m, p_t=time)

    # Create interpolation expression for receivers
    rec_term = rec.interpolate(expr=u, u_t=ti, offset=model.nbpml)

    abc = ABC(model, u, m)
    eq_abc = abc.damp_2d() if len(model.shape) == 2 else abc.damp_3d()

    subs = dict([(t.spacing, dt)] + [(time.spacing, dt)] +
                [(i.spacing, model.get_spacing()[j]) for i, j
                 in zip(u.indices[1:], range(len(model.shape)))])

    return Operator(stencil + eq_abc + src_term + rec_term,
                    subs=subs,
                    time_axis=Forward, name='Forward', **kwargs)


def AdjointOperator(model, source, receiver, time_order=2, space_order=4, **kwargs):
    """
    Constructor method for the adjoint modelling operator in an acoustic media

    :param model: :class:`Model` object containing the physical parameters
    :param source: :class:`PointData` object containing the source geometry
    :param receiver: :class:`PointData` object containing the acquisition geometry
    :param time_order: Time discretization order
    :param space_order: Space discretization order
    """
    m = model.m

    v = TimeData(name='v', shape=model.shape_domain, save=False,
                 time_order=time_order, space_order=space_order,
                 dtype=model.dtype)
    srca = PointSource(name='srca', ntime=source.nt, ndim=source.ndim,
                       npoint=source.npoint)
    rec = Receiver(name='rec', ntime=receiver.nt, ndim=receiver.ndim,
                   npoint=receiver.npoint)

<<<<<<< HEAD
    _, stencil, dt = pde(v, m, time_order, model, taxis=Backward)
=======
    s = t.spacing

    if time_order == 2:
        biharmonic = 0
        dt = model.critical_dt
    else:
        biharmonic = v.laplace2(1/m)
        dt = 1.73 * model.critical_dt

    # Derive both stencils from symbolic equation
    stencil = 1.0 / (2.0 * m + s * damp) * (
        4.0 * m * v + (s * damp - 2.0 * m) * v.forward +
        2.0 * s**2 * (v.laplace + s**2 / 12.0 * biharmonic))
    eqn = Eq(v.backward, stencil)
>>>>>>> 6b8ed159

    # Construct expression to inject receiver values
    ti = v.indices[0]
    receivers = rec.inject(field=v, u_t=ti - 1, offset=model.nbpml,
                           expr=rec * dt**2 / m, p_t=time)

    # Create interpolation expression for the adjoint-source
    source_a = srca.interpolate(expr=v, u_t=ti, offset=model.nbpml)

    abc = ABC(model, v, m, taxis=Backward)
    eq_abc = abc.damp_2d() if len(model.shape) == 2 else abc.damp_3d()
    subs = dict([(t.spacing, dt)] + [(time.spacing, dt)] +
                [(i.spacing, model.get_spacing()[j]) for i, j
                 in zip(v.indices[1:], range(len(model.shape)))])

    return Operator(stencil + eq_abc + receivers + source_a,
                    subs=subs,
                    time_axis=Backward, name='Adjoint', **kwargs)


def GradientOperator(model, source, receiver, time_order=2, space_order=4, **kwargs):
    """
    Constructor method for the gradient operator in an acoustic media

    :param model: :class:`Model` object containing the physical parameters
    :param source: :class:`PointData` object containing the source geometry
    :param receiver: :class:`PointData` object containing the acquisition geometry
    :param time_order: Time discretization order
    :param space_order: Space discretization order
    """
    m = model.m

    # Gradient symbol and wavefield symbols
    grad = DenseData(name='grad', shape=model.shape_domain,
                     dtype=model.dtype)
    u = TimeData(name='u', shape=model.shape_domain, save=True,
                 time_dim=source.nt, time_order=time_order,
                 space_order=space_order, dtype=model.dtype)
    v = TimeData(name='v', shape=model.shape_domain, save=False,
                 time_order=time_order, space_order=space_order,
                 dtype=model.dtype)
    rec = Receiver(name='rec', ntime=receiver.nt, ndim=receiver.ndim,
                   npoint=receiver.npoint)

    eqn, stencil, dt = pde(v, m, time_order, model, taxis=Backward)
    eqnu, _, _ = pde(u, m, time_order, model)
    gradient_update = Eq(grad, grad - diff(eqnu, m) * v)

    # Add expression for receiver injection
    ti = v.indices[0]
    receivers = rec.inject(field=v, u_t=ti - 1, offset=model.nbpml,
                           expr=rec * dt * dt / m, p_t=time)

    abc = ABC(model, v, m, taxis=Backward)
    eq_abc = abc.damp_2d() if len(model.shape) == 2 else abc.damp_3d()

    subs = dict([(t.spacing, dt)] + [(time.spacing, dt)] +
                [(i.spacing, model.get_spacing()[j]) for i, j
                 in zip(v.indices[1:], range(len(model.shape)))])
<<<<<<< HEAD

    return Operator(stencil + receivers + eq_abc + [gradient_update],
=======
    return Operator([eqn] + receivers + [gradient_update],
>>>>>>> 6b8ed159
                    subs=subs,
                    time_axis=Backward, name='Gradient', **kwargs)


def BornOperator(model, source, receiver, time_order=2, space_order=4, **kwargs):
    """
    Constructor method for the Linearized Born operator in an acoustic media

    :param model: :class:`Model` object containing the physical parameters
    :param source: :class:`PointData` object containing the source geometry
    :param receiver: :class:`PointData` object containing the acquisition geometry
    :param time_order: Time discretization order
    :param space_order: Space discretization order
    """
    m = model.m

    # Create source and receiver symbols
    src = PointSource(name='src', ntime=source.nt, ndim=source.ndim,
                      npoint=source.npoint)
    rec = Receiver(name='rec', ntime=receiver.nt, ndim=receiver.ndim,
                   npoint=receiver.npoint)

    # Create wavefields and a dm field
    u = TimeData(name="u", shape=model.shape_domain, save=False,
                 time_order=time_order, space_order=space_order,
                 dtype=model.dtype)
    U = TimeData(name="U", shape=model.shape_domain, save=False,
                 time_order=time_order, space_order=space_order,
                 dtype=model.dtype)
    dm = DenseData(name="dm", shape=model.shape_domain,
                   dtype=model.dtype)

<<<<<<< HEAD
    # Derive stencil from symbolic equation:
    eqnu, stencilu, dt = pde(u, m, time_order, model)
    eqnU, stencilU, _ = pde(U, m, time_order, model, q=- dm * diff(eqnu, m))
=======
    if time_order == 2:
        biharmonicu = 0
        biharmonicU = 0
        dt = model.critical_dt
    else:
        biharmonicu = u.laplace2(1/m)
        biharmonicU = U.laplace2(1/m)
        dt = 1.73 * model.critical_dt

    # Derive both stencils from symbolic equation
    # first_eqn = m * u.dt2 - u.laplace + damp * u.dt
    # second_eqn = m * U.dt2 - U.laplace - dm* u.dt2 + damp * U.dt
    s = t.spacing
    stencil1 = 1.0 / (2.0 * m + s * damp) * \
        (4.0 * m * u + (s * damp - 2.0 * m) *
         u.backward + 2.0 * s ** 2 * (u.laplace + s**2 / 12.0 * biharmonicu))
    stencil2 = 1.0 / (2.0 * m + s * damp) * \
        (4.0 * m * U + (s * damp - 2.0 * m) *
         U.backward + 2.0 * s ** 2 * (U.laplace +
                                      s**2 / 12.0 * biharmonicU - dm * u.dt2))
    eqn1 = Eq(u.forward, stencil1)
    eqn2 = Eq(U.forward, stencil2)
>>>>>>> 6b8ed159

    # Add source term expression for u
    ti = u.indices[0]
    source = src.inject(field=u, u_t=ti + 1, offset=model.nbpml,
                        expr=src * dt * dt / m, p_t=time)

    # Create receiver interpolation expression from U
    receivers = rec.interpolate(expr=U, u_t=ti, offset=model.nbpml)

    abcu = ABC(model, u, m)
    eq_abcu = abcu.damp_2d() if len(model.shape) == 2 else abcu.damp_3d()
    abcU = ABC(model, U, m)
    eq_abcU = abcU.damp_2d() if len(model.shape) == 2 else abcU.damp_3d()
    subs = dict([(t.spacing, dt)] + [(time.spacing, dt)] +
                [(i.spacing, model.get_spacing()[j]) for i, j
                 in zip(u.indices[1:], range(len(model.shape)))])
    return Operator(stencilu + eq_abcu + source + stencilU + eq_abcU + receivers,
                    subs=subs,
                    time_axis=Forward, name='Born', **kwargs)<|MERGE_RESOLUTION|>--- conflicted
+++ resolved
@@ -48,29 +48,8 @@
     rec = Receiver(name='rec', ntime=receiver.nt, ndim=receiver.ndim,
                    npoint=receiver.npoint)
 
-<<<<<<< HEAD
     # Derive stencil from symbolic equation:
     _, stencil, dt = pde(u, m, time_order, model)
-=======
-    if time_order == 2:
-        biharmonic = 0
-        dt = model.critical_dt
-    else:
-        biharmonic = u.laplace2(1/m)
-        dt = 1.73 * model.critical_dt
-
-    # Derive both stencils from symbolic equation:
-    # Create the stencil by hand instead of calling numpy solve for speed purposes
-    # Simple linear solve of a u(t+dt) + b u(t) + c u(t-dt) = L for u(t+dt)
-
-    s = t.spacing
-
-    stencil = 1.0 / (2.0 * m + s * damp) * (
-        4.0 * m * u + (s * damp - 2.0 * m) * u.backward +
-        2.0 * s**2 * (u.laplace + s**2 / 12.0 * biharmonic))
-    eqn = [Eq(u.forward, stencil)]
-
->>>>>>> 6b8ed159
     # Construct expression to inject source values
     # Note that src and field terms have differing time indices:
     #   src[time, ...] - always accesses the "unrolled" time index
@@ -114,24 +93,7 @@
     rec = Receiver(name='rec', ntime=receiver.nt, ndim=receiver.ndim,
                    npoint=receiver.npoint)
 
-<<<<<<< HEAD
     _, stencil, dt = pde(v, m, time_order, model, taxis=Backward)
-=======
-    s = t.spacing
-
-    if time_order == 2:
-        biharmonic = 0
-        dt = model.critical_dt
-    else:
-        biharmonic = v.laplace2(1/m)
-        dt = 1.73 * model.critical_dt
-
-    # Derive both stencils from symbolic equation
-    stencil = 1.0 / (2.0 * m + s * damp) * (
-        4.0 * m * v + (s * damp - 2.0 * m) * v.forward +
-        2.0 * s**2 * (v.laplace + s**2 / 12.0 * biharmonic))
-    eqn = Eq(v.backward, stencil)
->>>>>>> 6b8ed159
 
     # Construct expression to inject receiver values
     ti = v.indices[0]
@@ -191,12 +153,8 @@
     subs = dict([(t.spacing, dt)] + [(time.spacing, dt)] +
                 [(i.spacing, model.get_spacing()[j]) for i, j
                  in zip(v.indices[1:], range(len(model.shape)))])
-<<<<<<< HEAD
 
     return Operator(stencil + receivers + eq_abc + [gradient_update],
-=======
-    return Operator([eqn] + receivers + [gradient_update],
->>>>>>> 6b8ed159
                     subs=subs,
                     time_axis=Backward, name='Gradient', **kwargs)
 
@@ -229,34 +187,9 @@
     dm = DenseData(name="dm", shape=model.shape_domain,
                    dtype=model.dtype)
 
-<<<<<<< HEAD
     # Derive stencil from symbolic equation:
     eqnu, stencilu, dt = pde(u, m, time_order, model)
     eqnU, stencilU, _ = pde(U, m, time_order, model, q=- dm * diff(eqnu, m))
-=======
-    if time_order == 2:
-        biharmonicu = 0
-        biharmonicU = 0
-        dt = model.critical_dt
-    else:
-        biharmonicu = u.laplace2(1/m)
-        biharmonicU = U.laplace2(1/m)
-        dt = 1.73 * model.critical_dt
-
-    # Derive both stencils from symbolic equation
-    # first_eqn = m * u.dt2 - u.laplace + damp * u.dt
-    # second_eqn = m * U.dt2 - U.laplace - dm* u.dt2 + damp * U.dt
-    s = t.spacing
-    stencil1 = 1.0 / (2.0 * m + s * damp) * \
-        (4.0 * m * u + (s * damp - 2.0 * m) *
-         u.backward + 2.0 * s ** 2 * (u.laplace + s**2 / 12.0 * biharmonicu))
-    stencil2 = 1.0 / (2.0 * m + s * damp) * \
-        (4.0 * m * U + (s * damp - 2.0 * m) *
-         U.backward + 2.0 * s ** 2 * (U.laplace +
-                                      s**2 / 12.0 * biharmonicU - dm * u.dt2))
-    eqn1 = Eq(u.forward, stencil1)
-    eqn2 = Eq(U.forward, stencil2)
->>>>>>> 6b8ed159
 
     # Add source term expression for u
     ti = u.indices[0]
